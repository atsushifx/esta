--- conflicted
+++ resolved
@@ -112,8 +112,6 @@
         specifier: workspace:*
         version: link:../../../shared/packages/constants
 
-<<<<<<< HEAD
-=======
   packages/@esta-core/esta-config:
     dependencies:
       '@agla-utils/ag-logger':
@@ -126,7 +124,6 @@
         specifier: ^1.1.0
         version: 1.1.0(typescript@5.8.3)
 
->>>>>>> f1a0814a
   packages/@esta-core/feature-flags:
     devDependencies:
       '@shared/constants':
@@ -156,16 +153,6 @@
       '@shared/constants':
         specifier: workspace:*
         version: link:../../../shared/packages/constants
-    devDependencies:
-      '@actions/core':
-        specifier: ^1.11.1
-        version: 1.11.1
-      '@actions/exec':
-        specifier: ^1.1.1
-        version: 1.1.1
-      '@actions/http-client':
-        specifier: ^2.2.3
-        version: 2.2.3
 
   packages/@esta-error/error-result:
     dependencies:
