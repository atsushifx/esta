--- conflicted
+++ resolved
@@ -15,8 +15,8 @@
         specifier: ^19.8.1
         version: 19.8.1
       '@eslint/js':
-        specifier: ^9.29.0
-        version: 9.29.0
+        specifier: ^9.30.1
+        version: 9.30.1
       '@ls-lint/ls-lint':
         specifier: ^2.3.1
         version: 2.3.1
@@ -27,26 +27,26 @@
         specifier: ^14.8.4
         version: 14.8.4
       '@types/node':
-        specifier: ^22.15.33
-        version: 22.15.33
+        specifier: ^22.16.0
+        version: 22.16.0
       '@typescript-eslint/eslint-plugin':
-        specifier: ^8.35.0
-        version: 8.35.0(@typescript-eslint/parser@8.35.0(eslint@9.29.0)(typescript@5.8.3))(eslint@9.29.0)(typescript@5.8.3)
+        specifier: ^8.35.1
+        version: 8.35.1(@typescript-eslint/parser@8.35.1(eslint@9.30.1)(typescript@5.8.3))(eslint@9.30.1)(typescript@5.8.3)
       '@typescript-eslint/parser':
-        specifier: ^8.35.0
-        version: 8.35.0(eslint@9.29.0)(typescript@5.8.3)
+        specifier: ^8.35.1
+        version: 8.35.1(eslint@9.30.1)(typescript@5.8.3)
       cspell:
         specifier: ^8.19.4
         version: 8.19.4
       eslint:
-        specifier: ^9.29.0
-        version: 9.29.0
+        specifier: ^9.30.1
+        version: 9.30.1
       eslint-import-resolver-typescript:
         specifier: ^4.4.4
-        version: 4.4.4(eslint-plugin-import@2.32.0)(eslint@9.29.0)
+        version: 4.4.4(eslint-plugin-import@2.32.0)(eslint@9.30.1)
       eslint-plugin-import:
         specifier: ^2.32.0
-        version: 2.32.0(@typescript-eslint/parser@8.35.0(eslint@9.29.0)(typescript@5.8.3))(eslint-import-resolver-typescript@4.4.4)(eslint@9.29.0)
+        version: 2.32.0(@typescript-eslint/parser@8.35.1(eslint@9.30.1)(typescript@5.8.3))(eslint-import-resolver-typescript@4.4.4)(eslint@9.30.1)
       rimraf:
         specifier: ^6.0.1
         version: 6.0.1
@@ -61,14 +61,10 @@
         version: 5.8.3
       vite-tsconfig-paths:
         specifier: ^5.1.4
-        version: 5.1.4(typescript@5.8.3)(vite@7.0.0(@types/node@22.15.33)(tsx@4.20.3)(yaml@2.8.0))
+        version: 5.1.4(typescript@5.8.3)(vite@7.0.0(@types/node@22.16.0)(tsx@4.20.3)(yaml@2.8.0))
       vitest:
         specifier: ^3.2.4
-<<<<<<< HEAD
-        version: 3.2.4(@types/debug@4.1.12)(@types/node@22.15.33)(tsx@4.20.3)(yaml@2.8.0)
-=======
-        version: 3.2.4(@types/node@22.15.33)(tsx@4.20.3)(yaml@2.8.0)
->>>>>>> d2c7ecf4
+        version: 3.2.4(@types/debug@4.1.12)(@types/node@22.16.0)(tsx@4.20.3)(yaml@2.8.0)
 
   packages/@ag-actions/tool-installer:
     dependencies:
@@ -123,7 +119,6 @@
         specifier: ^2.8.0
         version: 2.8.0
 
-<<<<<<< HEAD
   packages/@ag-utils/e2e-fixture-framework:
     dependencies:
       remark:
@@ -137,8 +132,6 @@
         specifier: ^4.0.4
         version: 4.0.4
 
-=======
->>>>>>> d2c7ecf4
   packages/@ag-utils/e2e-framework: {}
 
   packages/@ag-utils/get-platform: {}
@@ -252,14 +245,14 @@
   '@cspell/dict-elixir@4.0.7':
     resolution: {integrity: sha512-MAUqlMw73mgtSdxvbAvyRlvc3bYnrDqXQrx5K9SwW8F7fRYf9V4vWYFULh+UWwwkqkhX9w03ZqFYRTdkFku6uA==}
 
-  '@cspell/dict-en-common-misspellings@2.1.1':
-    resolution: {integrity: sha512-6m2EEm4WUgsNzFzz/2boeOVrZenYQRaDXFtDNcaQK5Ly4A37HTRPm8uVvE8cAlACVk+HBHhH/4e7ebxdXwId9w==}
+  '@cspell/dict-en-common-misspellings@2.1.2':
+    resolution: {integrity: sha512-r74AObInM1XOUxd3lASnNZNDOIA9Bka7mBDTkvkOeCGoLQhn+Cr7h1889u4K07KHbecKMHP6zw5zQhkdocNzCw==}
 
   '@cspell/dict-en-gb@1.1.33':
     resolution: {integrity: sha512-tKSSUf9BJEV+GJQAYGw5e+ouhEe2ZXE620S7BLKe3ZmpnjlNG9JqlnaBhkIMxKnNFkLY2BP/EARzw31AZnOv4g==}
 
-  '@cspell/dict-en_us@4.4.12':
-    resolution: {integrity: sha512-p/ACn/SXcfCTAIAUfbvHrG/jacLDzo6V9Vc5mjtTMSaqeJVir4w5G9r1Pz19zcUvFzgio/Kg5b2xmosjPirLsg==}
+  '@cspell/dict-en_us@4.4.13':
+    resolution: {integrity: sha512-6TEHCJKmRqq7fQI7090p+ju12vhuGcNkc6YfxHrcjO816m53VPVaS6IfG6+6OqelQiOMjr0ZD8IHcDIkwThSFw==}
 
   '@cspell/dict-filetypes@3.0.12':
     resolution: {integrity: sha512-+ds5wgNdlUxuJvhg8A1TjuSpalDFGCh7SkANCWvIplg6QZPXL4j83lqxP7PgjHpx7PsBUS7vw0aiHPjZy9BItw==}
@@ -335,8 +328,8 @@
   '@cspell/dict-node@5.0.7':
     resolution: {integrity: sha512-ZaPpBsHGQCqUyFPKLyCNUH2qzolDRm1/901IO8e7btk7bEDF56DN82VD43gPvD4HWz3yLs/WkcLa01KYAJpnOw==}
 
-  '@cspell/dict-npm@5.2.8':
-    resolution: {integrity: sha512-GRv5hQZ3Buf3BouoE/NgyUKMb58IQ+knjdWFes9X7sZJ+qU9VKaNg+Ovualr6c8apee07johhMX9ZfOAkcjuRw==}
+  '@cspell/dict-npm@5.2.9':
+    resolution: {integrity: sha512-1uxRQ0LGPweRX8U9EEoU/tk5GGtTLAJT0BMmeHbe2AfzxX3nYSZtK/q52h9yg/wZLgvnFYzha2DL70uuT8oZuA==}
 
   '@cspell/dict-php@4.0.14':
     resolution: {integrity: sha512-7zur8pyncYZglxNmqsRycOZ6inpDoVd4yFfz1pQRe5xaRWMiK3Km4n0/X/1YMWhh3e3Sl/fQg5Axb2hlN68t1g==}
@@ -571,12 +564,12 @@
     resolution: {integrity: sha512-CCZCDJuduB9OUkFkY2IgppNZMi2lBQgD2qzwXkEia16cge2pijY/aXi96CJMquDMn3nJdlPV1A5KrJEXwfLNzQ==}
     engines: {node: ^12.0.0 || ^14.0.0 || >=16.0.0}
 
-  '@eslint/config-array@0.20.1':
-    resolution: {integrity: sha512-OL0RJzC/CBzli0DrrR31qzj6d6i6Mm3HByuhflhl4LOBiWxN+3i6/t/ZQQNii4tjksXi8r2CRW1wMpWA2ULUEw==}
+  '@eslint/config-array@0.21.0':
+    resolution: {integrity: sha512-ENIdc4iLu0d93HeYirvKmrzshzofPw6VkZRKQGe9Nv46ZnWUzcF1xV01dcvEg/1wXUR61OmmlSfyeyO7EvjLxQ==}
     engines: {node: ^18.18.0 || ^20.9.0 || >=21.1.0}
 
-  '@eslint/config-helpers@0.2.3':
-    resolution: {integrity: sha512-u180qk2Um1le4yf0ruXH3PYFeEZeYC3p/4wCTKrr2U1CmGdzGi3KtY0nuPDH48UJxlKCC5RDzbcbh4X0XlqgHg==}
+  '@eslint/config-helpers@0.3.0':
+    resolution: {integrity: sha512-ViuymvFmcJi04qdZeDc2whTHryouGcDlaxPqarTD0ZE10ISpxGUVZGZDx4w01upyIynL3iu6IXH2bS1NhclQMw==}
     engines: {node: ^18.18.0 || ^20.9.0 || >=21.1.0}
 
   '@eslint/core@0.14.0':
@@ -591,8 +584,8 @@
     resolution: {integrity: sha512-gtF186CXhIl1p4pJNGZw8Yc6RlshoePRvE0X91oPGb3vZ8pM3qOS9W9NGPat9LziaBV7XrJWGylNQXkGcnM3IQ==}
     engines: {node: ^18.18.0 || ^20.9.0 || >=21.1.0}
 
-  '@eslint/js@9.29.0':
-    resolution: {integrity: sha512-3PIF4cBw/y+1u2EazflInpV+lYsSG0aByVIQzAgb1m1MhHFSbqTyNqtBKHgWf/9Ykud+DhILS9EGkmekVhbKoQ==}
+  '@eslint/js@9.30.1':
+    resolution: {integrity: sha512-zXhuECFlyep42KZUhWjfvsmXGX39W8K8LFb8AWXM9gSV9dQB+MrJGLKvW6Zw0Ggnbpw0VHTtrhFXYe3Gym18jg==}
     engines: {node: ^18.18.0 || ^20.9.0 || >=21.1.0}
 
   '@eslint/object-schema@2.1.6':
@@ -639,23 +632,18 @@
     resolution: {integrity: sha512-O8jcjabXaleOG9DQ0+ARXWZBTfnP4WNAqzuiJK7ll44AmxGKv/J2M4TPjxjY3znBCfvBXFzucm1twdyFybFqEA==}
     engines: {node: '>=12'}
 
-  '@jridgewell/gen-mapping@0.3.8':
-    resolution: {integrity: sha512-imAbBGkb+ebQyxKgzv5Hu2nmROxoDOXHh80evxdoXNOrvAnVx7zimzc1Oo5h9RlfV4vPXaE2iM5pOFbvOCClWA==}
-    engines: {node: '>=6.0.0'}
+  '@jridgewell/gen-mapping@0.3.12':
+    resolution: {integrity: sha512-OuLGC46TjB5BbN1dH8JULVVZY4WTdkF7tV9Ys6wLL1rubZnCMstOhNHueU5bLCrnRuDhKPDM4g6sw4Bel5Gzqg==}
 
   '@jridgewell/resolve-uri@3.1.2':
     resolution: {integrity: sha512-bRISgCIjP20/tbWSPWMEi54QVPRZExkuD9lJL+UIxUKtwVJA8wW1Trb1jMs1RFXo1CBTNZ/5hpC9QvmKWdopKw==}
     engines: {node: '>=6.0.0'}
 
-  '@jridgewell/set-array@1.2.1':
-    resolution: {integrity: sha512-R8gLRTZeyp03ymzP/6Lil/28tGeGEzhx1q2k703KGWRAI1VdvPIXdG70VJc2pAMw3NA6JKL5hhFu1sJX0Mnn/A==}
-    engines: {node: '>=6.0.0'}
-
-  '@jridgewell/sourcemap-codec@1.5.0':
-    resolution: {integrity: sha512-gv3ZRaISU3fjPAgNsriBRqGWQL6quFx04YMPW/zD8XMLsU32mhCCbfbO6KZFLjvYpCZ8zyDEgqsgf+PwPaM7GQ==}
-
-  '@jridgewell/trace-mapping@0.3.25':
-    resolution: {integrity: sha512-vNk6aEwybGtawWmy/PzwnGDOjCkLWSD2wqvjGGAgOAwCGWySYXfYoxt00IJkTF+8Lb57DwOb3Aa0o9CApepiYQ==}
+  '@jridgewell/sourcemap-codec@1.5.4':
+    resolution: {integrity: sha512-VT2+G1VQs/9oz078bLrYbecdZKs912zQlkelYpuf+SXF+QvZDYJlbx/LSx+meSAwdDFnF8FVXW92AVjjkVmgFw==}
+
+  '@jridgewell/trace-mapping@0.3.29':
+    resolution: {integrity: sha512-uw6guiW/gcAGPDhLmd77/6lW8QLeiV5RUTsAX46Db6oLhGaVj4lhnPwb184s1bkc8kdVg/+h988dro8GRDpmYQ==}
 
   '@ls-lint/ls-lint@2.3.1':
     resolution: {integrity: sha512-vPe6IDByQnQRTxcAYjTxrmga/tSIui50VBFTB5KIJWY3OOFmxE2VtymjeSEfQfiMbhZV/ZPAqYy2lt8pZFQ0Rw==}
@@ -819,175 +807,169 @@
   '@types/json5@0.0.29':
     resolution: {integrity: sha512-dRLjCWHYg4oaA77cxO64oO+7JwCwnIzkZPdrrC71jQmQtlhM556pwKo5bUzqvZndkVbeFLIIi+9TC40JNF5hNQ==}
 
-<<<<<<< HEAD
   '@types/mdast@4.0.4':
     resolution: {integrity: sha512-kGaNbPh1k7AFzgpud/gMdvIm5xuECykRR+JnWKQno9TAXVa6WIVCGTPvYGekIDL4uwCZQSYbUxNBSb1aUo79oA==}
 
   '@types/ms@2.1.0':
     resolution: {integrity: sha512-GsCCIZDE/p3i96vtEqx+7dBUGXrc7zeSK3wwPHIaRThS+9OhWIXRqzs4d6k1SVU8g91DrNRWxWUGhp5KXQb2VA==}
 
-  '@types/node@22.15.33':
-    resolution: {integrity: sha512-wzoocdnnpSxZ+6CjW4ADCK1jVmd1S/J3ArNWfn8FDDQtRm8dkDg7TA+mvek2wNrfCgwuZxqEOiB9B1XCJ6+dbw==}
+  '@types/node@22.16.0':
+    resolution: {integrity: sha512-B2egV9wALML1JCpv3VQoQ+yesQKAmNMBIAY7OteVrikcOcAkWm+dGL6qpeCktPjAv6N1JLnhbNiqS35UpFyBsQ==}
 
   '@types/unist@3.0.3':
     resolution: {integrity: sha512-ko/gIFJRv177XgZsZcBwnqJN5x/Gien8qNOn0D5bQU/zAzVf9Zt3BlcUiLqhV9y4ARk0GbT3tnUiPNgnTXzc/Q==}
 
-=======
-  '@types/node@22.15.33':
-    resolution: {integrity: sha512-wzoocdnnpSxZ+6CjW4ADCK1jVmd1S/J3ArNWfn8FDDQtRm8dkDg7TA+mvek2wNrfCgwuZxqEOiB9B1XCJ6+dbw==}
-
->>>>>>> d2c7ecf4
-  '@typescript-eslint/eslint-plugin@8.35.0':
-    resolution: {integrity: sha512-ijItUYaiWuce0N1SoSMrEd0b6b6lYkYt99pqCPfybd+HKVXtEvYhICfLdwp42MhiI5mp0oq7PKEL+g1cNiz/Eg==}
+  '@typescript-eslint/eslint-plugin@8.35.1':
+    resolution: {integrity: sha512-9XNTlo7P7RJxbVeICaIIIEipqxLKguyh+3UbXuT2XQuFp6d8VOeDEGuz5IiX0dgZo8CiI6aOFLg4e8cF71SFVg==}
     engines: {node: ^18.18.0 || ^20.9.0 || >=21.1.0}
     peerDependencies:
-      '@typescript-eslint/parser': ^8.35.0
+      '@typescript-eslint/parser': ^8.35.1
       eslint: ^8.57.0 || ^9.0.0
       typescript: '>=4.8.4 <5.9.0'
 
-  '@typescript-eslint/parser@8.35.0':
-    resolution: {integrity: sha512-6sMvZePQrnZH2/cJkwRpkT7DxoAWh+g6+GFRK6bV3YQo7ogi3SX5rgF6099r5Q53Ma5qeT7LGmOmuIutF4t3lA==}
+  '@typescript-eslint/parser@8.35.1':
+    resolution: {integrity: sha512-3MyiDfrfLeK06bi/g9DqJxP5pV74LNv4rFTyvGDmT3x2p1yp1lOd+qYZfiRPIOf/oON+WRZR5wxxuF85qOar+w==}
     engines: {node: ^18.18.0 || ^20.9.0 || >=21.1.0}
     peerDependencies:
       eslint: ^8.57.0 || ^9.0.0
       typescript: '>=4.8.4 <5.9.0'
 
-  '@typescript-eslint/project-service@8.35.0':
-    resolution: {integrity: sha512-41xatqRwWZuhUMF/aZm2fcUsOFKNcG28xqRSS6ZVr9BVJtGExosLAm5A1OxTjRMagx8nJqva+P5zNIGt8RIgbQ==}
+  '@typescript-eslint/project-service@8.35.1':
+    resolution: {integrity: sha512-VYxn/5LOpVxADAuP3NrnxxHYfzVtQzLKeldIhDhzC8UHaiQvYlXvKuVho1qLduFbJjjy5U5bkGwa3rUGUb1Q6Q==}
     engines: {node: ^18.18.0 || ^20.9.0 || >=21.1.0}
     peerDependencies:
       typescript: '>=4.8.4 <5.9.0'
 
-  '@typescript-eslint/scope-manager@8.35.0':
-    resolution: {integrity: sha512-+AgL5+mcoLxl1vGjwNfiWq5fLDZM1TmTPYs2UkyHfFhgERxBbqHlNjRzhThJqz+ktBqTChRYY6zwbMwy0591AA==}
+  '@typescript-eslint/scope-manager@8.35.1':
+    resolution: {integrity: sha512-s/Bpd4i7ht2934nG+UoSPlYXd08KYz3bmjLEb7Ye1UVob0d1ENiT3lY8bsCmik4RqfSbPw9xJJHbugpPpP5JUg==}
     engines: {node: ^18.18.0 || ^20.9.0 || >=21.1.0}
 
-  '@typescript-eslint/tsconfig-utils@8.35.0':
-    resolution: {integrity: sha512-04k/7247kZzFraweuEirmvUj+W3bJLI9fX6fbo1Qm2YykuBvEhRTPl8tcxlYO8kZZW+HIXfkZNoasVb8EV4jpA==}
+  '@typescript-eslint/tsconfig-utils@8.35.1':
+    resolution: {integrity: sha512-K5/U9VmT9dTHoNowWZpz+/TObS3xqC5h0xAIjXPw+MNcKV9qg6eSatEnmeAwkjHijhACH0/N7bkhKvbt1+DXWQ==}
     engines: {node: ^18.18.0 || ^20.9.0 || >=21.1.0}
     peerDependencies:
       typescript: '>=4.8.4 <5.9.0'
 
-  '@typescript-eslint/type-utils@8.35.0':
-    resolution: {integrity: sha512-ceNNttjfmSEoM9PW87bWLDEIaLAyR+E6BoYJQ5PfaDau37UGca9Nyq3lBk8Bw2ad0AKvYabz6wxc7DMTO2jnNA==}
+  '@typescript-eslint/type-utils@8.35.1':
+    resolution: {integrity: sha512-HOrUBlfVRz5W2LIKpXzZoy6VTZzMu2n8q9C2V/cFngIC5U1nStJgv0tMV4sZPzdf4wQm9/ToWUFPMN9Vq9VJQQ==}
     engines: {node: ^18.18.0 || ^20.9.0 || >=21.1.0}
     peerDependencies:
       eslint: ^8.57.0 || ^9.0.0
       typescript: '>=4.8.4 <5.9.0'
 
-  '@typescript-eslint/types@8.35.0':
-    resolution: {integrity: sha512-0mYH3emanku0vHw2aRLNGqe7EXh9WHEhi7kZzscrMDf6IIRUQ5Jk4wp1QrledE/36KtdZrVfKnE32eZCf/vaVQ==}
+  '@typescript-eslint/types@8.35.1':
+    resolution: {integrity: sha512-q/O04vVnKHfrrhNAscndAn1tuQhIkwqnaW+eu5waD5IPts2eX1dgJxgqcPx5BX109/qAz7IG6VrEPTOYKCNfRQ==}
     engines: {node: ^18.18.0 || ^20.9.0 || >=21.1.0}
 
-  '@typescript-eslint/typescript-estree@8.35.0':
-    resolution: {integrity: sha512-F+BhnaBemgu1Qf8oHrxyw14wq6vbL8xwWKKMwTMwYIRmFFY/1n/9T/jpbobZL8vp7QyEUcC6xGrnAO4ua8Kp7w==}
+  '@typescript-eslint/typescript-estree@8.35.1':
+    resolution: {integrity: sha512-Vvpuvj4tBxIka7cPs6Y1uvM7gJgdF5Uu9F+mBJBPY4MhvjrjWGK4H0lVgLJd/8PWZ23FTqsaJaLEkBCFUk8Y9g==}
     engines: {node: ^18.18.0 || ^20.9.0 || >=21.1.0}
     peerDependencies:
       typescript: '>=4.8.4 <5.9.0'
 
-  '@typescript-eslint/utils@8.35.0':
-    resolution: {integrity: sha512-nqoMu7WWM7ki5tPgLVsmPM8CkqtoPUG6xXGeefM5t4x3XumOEKMoUZPdi+7F+/EotukN4R9OWdmDxN80fqoZeg==}
+  '@typescript-eslint/utils@8.35.1':
+    resolution: {integrity: sha512-lhnwatFmOFcazAsUm3ZnZFpXSxiwoa1Lj50HphnDe1Et01NF4+hrdXONSUHIcbVu2eFb1bAf+5yjXkGVkXBKAQ==}
     engines: {node: ^18.18.0 || ^20.9.0 || >=21.1.0}
     peerDependencies:
       eslint: ^8.57.0 || ^9.0.0
       typescript: '>=4.8.4 <5.9.0'
 
-  '@typescript-eslint/visitor-keys@8.35.0':
-    resolution: {integrity: sha512-zTh2+1Y8ZpmeQaQVIc/ZZxsx8UzgKJyNg1PTvjzC7WMhPSVS8bfDX34k1SrwOf016qd5RU3az2UxUNue3IfQ5g==}
+  '@typescript-eslint/visitor-keys@8.35.1':
+    resolution: {integrity: sha512-VRwixir4zBWCSTP/ljEo091lbpypz57PoeAQ9imjG+vbeof9LplljsL1mos4ccG6H9IjfrVGM359RozUnuFhpw==}
     engines: {node: ^18.18.0 || ^20.9.0 || >=21.1.0}
 
-  '@unrs/resolver-binding-android-arm-eabi@1.9.2':
-    resolution: {integrity: sha512-tS+lqTU3N0kkthU+rYp0spAYq15DU8ld9kXkaKg9sbQqJNF+WPMuNHZQGCgdxrUOEO0j22RKMwRVhF1HTl+X8A==}
+  '@unrs/resolver-binding-android-arm-eabi@1.10.1':
+    resolution: {integrity: sha512-zohDKXT1Ok0yhbVGff4YAg9HUs5ietG5GpvJBPFSApZnGe7uf2cd26DRhKZbn0Be6xHUZrSzP+RAgMmzyc71EA==}
     cpu: [arm]
     os: [android]
 
-  '@unrs/resolver-binding-android-arm64@1.9.2':
-    resolution: {integrity: sha512-MffGiZULa/KmkNjHeuuflLVqfhqLv1vZLm8lWIyeADvlElJ/GLSOkoUX+5jf4/EGtfwrNFcEaB8BRas03KT0/Q==}
+  '@unrs/resolver-binding-android-arm64@1.10.1':
+    resolution: {integrity: sha512-tAN6k5UrTd4nicpA7s2PbjR/jagpDzAmvXFjbpTazUe5FRsFxVcBlS1F5Lzp5jtWU6bdiqRhSvd4X8rdpCffeA==}
     cpu: [arm64]
     os: [android]
 
-  '@unrs/resolver-binding-darwin-arm64@1.9.2':
-    resolution: {integrity: sha512-dzJYK5rohS1sYl1DHdJ3mwfwClJj5BClQnQSyAgEfggbUwA9RlROQSSbKBLqrGfsiC/VyrDPtbO8hh56fnkbsQ==}
+  '@unrs/resolver-binding-darwin-arm64@1.10.1':
+    resolution: {integrity: sha512-+FCsag8WkauI4dQ50XumCXdfvDCZEpMUnvZDsKMxfOisnEklpDFXc6ThY0WqybBYZbiwR5tWcFaZmI0G6b4vrg==}
     cpu: [arm64]
     os: [darwin]
 
-  '@unrs/resolver-binding-darwin-x64@1.9.2':
-    resolution: {integrity: sha512-gaIMWK+CWtXcg9gUyznkdV54LzQ90S3X3dn8zlh+QR5Xy7Y+Efqw4Rs4im61K1juy4YNb67vmJsCDAGOnIeffQ==}
+  '@unrs/resolver-binding-darwin-x64@1.10.1':
+    resolution: {integrity: sha512-qYKGGm5wk71ONcXTMZ0+J11qQeOAPz3nw6VtqrBUUELRyXFyvK8cHhHsLBFR4GHnilc2pgY1HTB2TvdW9wO26Q==}
     cpu: [x64]
     os: [darwin]
 
-  '@unrs/resolver-binding-freebsd-x64@1.9.2':
-    resolution: {integrity: sha512-S7QpkMbVoVJb0xwHFwujnwCAEDe/596xqY603rpi/ioTn9VDgBHnCCxh+UFrr5yxuMH+dliHfjwCZJXOPJGPnw==}
+  '@unrs/resolver-binding-freebsd-x64@1.10.1':
+    resolution: {integrity: sha512-hOHMAhbvIQ63gkpgeNsXcWPSyvXH7ZEyeg254hY0Lp/hX8NdW+FsUWq73g9946Pc/BrcVI/I3C1cmZ4RCX9bNw==}
     cpu: [x64]
     os: [freebsd]
 
-  '@unrs/resolver-binding-linux-arm-gnueabihf@1.9.2':
-    resolution: {integrity: sha512-+XPUMCuCCI80I46nCDFbGum0ZODP5NWGiwS3Pj8fOgsG5/ctz+/zzuBlq/WmGa+EjWZdue6CF0aWWNv84sE1uw==}
+  '@unrs/resolver-binding-linux-arm-gnueabihf@1.10.1':
+    resolution: {integrity: sha512-6ds7+zzHJgTDmpe0gmFcOTvSUhG5oZukkt+cCsSb3k4Uiz2yEQB4iCRITX2hBwSW+p8gAieAfecITjgqCkswXw==}
     cpu: [arm]
     os: [linux]
 
-  '@unrs/resolver-binding-linux-arm-musleabihf@1.9.2':
-    resolution: {integrity: sha512-sqvUyAd1JUpwbz33Ce2tuTLJKM+ucSsYpPGl2vuFwZnEIg0CmdxiZ01MHQ3j6ExuRqEDUCy8yvkDKvjYFPb8Zg==}
+  '@unrs/resolver-binding-linux-arm-musleabihf@1.10.1':
+    resolution: {integrity: sha512-P7A0G2/jW00diNJyFeq4W9/nxovD62Ay8CMP4UK9OymC7qO7rG1a8Upad68/bdfpIOn7KSp7Aj/6lEW3yyznAA==}
     cpu: [arm]
     os: [linux]
 
-  '@unrs/resolver-binding-linux-arm64-gnu@1.9.2':
-    resolution: {integrity: sha512-UYA0MA8ajkEDCFRQdng/FVx3F6szBvk3EPnkTTQuuO9lV1kPGuTB+V9TmbDxy5ikaEgyWKxa4CI3ySjklZ9lFA==}
+  '@unrs/resolver-binding-linux-arm64-gnu@1.10.1':
+    resolution: {integrity: sha512-Cg6xzdkrpltcTPO4At+A79zkC7gPDQIgosJmVV8M104ImB6KZi1MrNXgDYIAfkhUYjPzjNooEDFRAwwPadS7ZA==}
     cpu: [arm64]
     os: [linux]
 
-  '@unrs/resolver-binding-linux-arm64-musl@1.9.2':
-    resolution: {integrity: sha512-P/CO3ODU9YJIHFqAkHbquKtFst0COxdphc8TKGL5yCX75GOiVpGqd1d15ahpqu8xXVsqP4MGFP2C3LRZnnL5MA==}
+  '@unrs/resolver-binding-linux-arm64-musl@1.10.1':
+    resolution: {integrity: sha512-aNeg99bVkXa4lt+oZbjNRPC8ZpjJTKxijg/wILrJdzNyAymO2UC/HUK1UfDjt6T7U5p/mK24T3CYOi3/+YEQSA==}
     cpu: [arm64]
     os: [linux]
 
-  '@unrs/resolver-binding-linux-ppc64-gnu@1.9.2':
-    resolution: {integrity: sha512-uKStFlOELBxBum2s1hODPtgJhY4NxYJE9pAeyBgNEzHgTqTiVBPjfTlPFJkfxyTjQEuxZbbJlJnMCrRgD7ubzw==}
+  '@unrs/resolver-binding-linux-ppc64-gnu@1.10.1':
+    resolution: {integrity: sha512-ylz5ojeXrkPrtnzVhpCO+YegG63/aKhkoTlY8PfMfBfLaUG8v6m6iqrL7sBUKdVBgOB4kSTUPt9efQdA/Y3Z/w==}
     cpu: [ppc64]
     os: [linux]
 
-  '@unrs/resolver-binding-linux-riscv64-gnu@1.9.2':
-    resolution: {integrity: sha512-LkbNnZlhINfY9gK30AHs26IIVEZ9PEl9qOScYdmY2o81imJYI4IMnJiW0vJVtXaDHvBvxeAgEy5CflwJFIl3tQ==}
+  '@unrs/resolver-binding-linux-riscv64-gnu@1.10.1':
+    resolution: {integrity: sha512-xcWyhmJfXXOxK7lvE4+rLwBq+on83svlc0AIypfe6x4sMJR+S4oD7n9OynaQShfj2SufPw2KJAotnsNb+4nN2g==}
     cpu: [riscv64]
     os: [linux]
 
-  '@unrs/resolver-binding-linux-riscv64-musl@1.9.2':
-    resolution: {integrity: sha512-vI+e6FzLyZHSLFNomPi+nT+qUWN4YSj8pFtQZSFTtmgFoxqB6NyjxSjAxEC1m93qn6hUXhIsh8WMp+fGgxCoRg==}
+  '@unrs/resolver-binding-linux-riscv64-musl@1.10.1':
+    resolution: {integrity: sha512-mW9JZAdOCyorgi1eLJr4gX7xS67WNG9XNPYj5P8VuttK72XNsmdw9yhOO4tDANMgiLXFiSFaiL1gEpoNtRPw/A==}
     cpu: [riscv64]
     os: [linux]
 
-  '@unrs/resolver-binding-linux-s390x-gnu@1.9.2':
-    resolution: {integrity: sha512-sSO4AlAYhSM2RAzBsRpahcJB1msc6uYLAtP6pesPbZtptF8OU/CbCPhSRW6cnYOGuVmEmWVW5xVboAqCnWTeHQ==}
+  '@unrs/resolver-binding-linux-s390x-gnu@1.10.1':
+    resolution: {integrity: sha512-NZGKhBy6xkJ0k09cWNZz4DnhBcGlhDd3W+j7EYoNvf5TSwj2K6kbmfqTWITEgkvjsMUjm1wsrc4IJaH6VtjyHQ==}
     cpu: [s390x]
     os: [linux]
 
-  '@unrs/resolver-binding-linux-x64-gnu@1.9.2':
-    resolution: {integrity: sha512-jkSkwch0uPFva20Mdu8orbQjv2A3G88NExTN2oPTI1AJ+7mZfYW3cDCTyoH6OnctBKbBVeJCEqh0U02lTkqD5w==}
+  '@unrs/resolver-binding-linux-x64-gnu@1.10.1':
+    resolution: {integrity: sha512-VsjgckJ0gNMw7p0d8In6uPYr+s0p16yrT2rvG4v2jUpEMYkpnfnCiALa9SWshbvlGjKQ98Q2x19agm3iFk8w8Q==}
     cpu: [x64]
     os: [linux]
 
-  '@unrs/resolver-binding-linux-x64-musl@1.9.2':
-    resolution: {integrity: sha512-Uk64NoiTpQbkpl+bXsbeyOPRpUoMdcUqa+hDC1KhMW7aN1lfW8PBlBH4mJ3n3Y47dYE8qi0XTxy1mBACruYBaw==}
+  '@unrs/resolver-binding-linux-x64-musl@1.10.1':
+    resolution: {integrity: sha512-idMnajMeejnaFi0Mx9UTLSYFDAOTfAEP7VjXNgxKApso3Eu2Njs0p2V95nNIyFi4oQVGFmIuCkoznAXtF/Zbmw==}
     cpu: [x64]
     os: [linux]
 
-  '@unrs/resolver-binding-wasm32-wasi@1.9.2':
-    resolution: {integrity: sha512-EpBGwkcjDicjR/ybC0g8wO5adPNdVuMrNalVgYcWi+gYtC1XYNuxe3rufcO7dA76OHGeVabcO6cSkPJKVcbCXQ==}
+  '@unrs/resolver-binding-wasm32-wasi@1.10.1':
+    resolution: {integrity: sha512-7jyhjIRNFjzlr8x5pth6Oi9hv3a7ubcVYm2GBFinkBQKcFhw4nIs5BtauSNtDW1dPIGrxF0ciynCZqzxMrYMsg==}
     engines: {node: '>=14.0.0'}
     cpu: [wasm32]
 
-  '@unrs/resolver-binding-win32-arm64-msvc@1.9.2':
-    resolution: {integrity: sha512-EdFbGn7o1SxGmN6aZw9wAkehZJetFPao0VGZ9OMBwKx6TkvDuj6cNeLimF/Psi6ts9lMOe+Dt6z19fZQ9Ye2fw==}
+  '@unrs/resolver-binding-win32-arm64-msvc@1.10.1':
+    resolution: {integrity: sha512-TY79+N+Gkoo7E99K+zmsKNeiuNJYlclZJtKqsHSls8We2iGhgxtletVsiBYie93MSTDRDMI8pkBZJlIJSZPrdA==}
     cpu: [arm64]
     os: [win32]
 
-  '@unrs/resolver-binding-win32-ia32-msvc@1.9.2':
-    resolution: {integrity: sha512-JY9hi1p7AG+5c/dMU8o2kWemM8I6VZxfGwn1GCtf3c5i+IKcMo2NQ8OjZ4Z3/itvY/Si3K10jOBQn7qsD/whUA==}
+  '@unrs/resolver-binding-win32-ia32-msvc@1.10.1':
+    resolution: {integrity: sha512-BAJN5PEPlEV+1m8+PCtFoKm3LQ1P57B4Z+0+efU0NzmCaGk7pUaOxuPgl+m3eufVeeNBKiPDltG0sSB9qEfCxw==}
     cpu: [ia32]
     os: [win32]
 
-  '@unrs/resolver-binding-win32-x64-msvc@1.9.2':
-    resolution: {integrity: sha512-ryoo+EB19lMxAd80ln9BVf8pdOAxLb97amrQ3SFN9OCRn/5M5wvwDgAe4i8ZjhpbiHoDeP8yavcTEnpKBo7lZg==}
+  '@unrs/resolver-binding-win32-x64-msvc@1.10.1':
+    resolution: {integrity: sha512-2v3erKKmmCyIVvvhI2nF15qEbdBpISTq44m9pyd5gfIJB1PN94oePTLWEd82XUbIbvKhv76xTSeUQSCOGesLeg==}
     cpu: [x64]
     os: [win32]
 
@@ -1439,8 +1421,8 @@
     resolution: {integrity: sha512-Uhdk5sfqcee/9H/rCOJikYz67o0a2Tw2hGRPOG2Y1R2dg7brRe1uG0yaNQDHu+TO/uQPF/5eCapvYSmHUjt7JQ==}
     engines: {node: ^18.18.0 || ^20.9.0 || >=21.1.0}
 
-  eslint@9.29.0:
-    resolution: {integrity: sha512-GsGizj2Y1rCWDu6XoEekL3RLilp0voSePurjZIkxL3wlm5o5EC9VpgaP7lrCvjnkuLvzFBQWB3vWB3K5KQTveQ==}
+  eslint@9.30.1:
+    resolution: {integrity: sha512-zmxXPNMOXmwm9E0yQLi5uqXHs7uq2UIiqEKo3Gq+3fwo1XrJ+hijAZImyF7hclW3E6oHz43Yk3RP8at6OTKflQ==}
     engines: {node: ^18.18.0 || ^20.9.0 || >=21.1.0}
     hasBin: true
     peerDependencies:
@@ -1996,8 +1978,8 @@
     engines: {node: ^10 || ^12 || ^13.7 || ^14 || >=15.0.1}
     hasBin: true
 
-  napi-postinstall@0.2.4:
-    resolution: {integrity: sha512-ZEzHJwBhZ8qQSbknHqYcdtQVr8zUgGyM/q6h6qAyhtyVMNrSgDhrC4disf03dYW0e+czXyLnZINnCTEkWy0eJg==}
+  napi-postinstall@0.3.0:
+    resolution: {integrity: sha512-M7NqKyhODKV1gRLdkwE7pDsZP2/SC2a2vHkOYh9MCpKMbWVfyVfUw5MaH83Fv6XMjxr5jryUp3IDDL9rlxsTeA==}
     engines: {node: ^12.20.0 || ^14.18.0 || >=16.0.0}
     hasBin: true
 
@@ -2471,7 +2453,6 @@
     resolution: {integrity: sha512-raqeBD6NQK4SkWhQzeYKd1KmIG6dllBOTt55Rmkt4HtI9mwdWtJljnrXjAFUBLTSN67HWrOIZ3EPF4kjUw80Bg==}
     engines: {node: '>=14.0'}
 
-<<<<<<< HEAD
   unified@11.0.5:
     resolution: {integrity: sha512-xKvGhPWw3k84Qjh8bI3ZeJjqnyadK+GEFtazSfZv/rKeTkTjOJho6mFqh2SM96iIcZokxiOpg78GazTSg8+KHA==}
 
@@ -2487,10 +2468,8 @@
   unist-util-visit@5.0.0:
     resolution: {integrity: sha512-MR04uvD+07cwl/yhVuVWAtw+3GOR/knlL55Nd/wAdblk27GCVt3lqpTivy/tkJcZoNPzTwS1Y+KMojlLDhoTzg==}
 
-=======
->>>>>>> d2c7ecf4
-  unrs-resolver@1.9.2:
-    resolution: {integrity: sha512-VUyWiTNQD7itdiMuJy+EuLEErLj3uwX/EpHQF8EOf33Dq3Ju6VW1GXm+swk6+1h7a49uv9fKZ+dft9jU7esdLA==}
+  unrs-resolver@1.10.1:
+    resolution: {integrity: sha512-EFrL7Hw4kmhZdwWO3dwwFJo6hO3FXuQ6Bg8BK/faHZ9m1YxqBS31BNSTxklIQkxK/4LlV8zTYnPsIRLBzTzjCA==}
 
   uri-js@4.4.1:
     resolution: {integrity: sha512-7rKUyy33Q1yc98pQ1DAmLtwX109F7TIfWlW1Ydo8Wl1ii1SeHieeh0HHfPeL2fMXK6z0s8ecKs9frCuLJvndBg==}
@@ -2506,7 +2485,6 @@
     engines: {node: ^18.0.0 || ^20.0.0 || >=22.0.0}
     hasBin: true
 
-<<<<<<< HEAD
   vite-tsconfig-paths@5.1.4:
     resolution: {integrity: sha512-cYj0LRuLV2c2sMqhqhGpaO3LretdtMn/BVX4cPLanIZuwwrkVl+lK84E/miEXkCHWXuq65rhNN4rXsBcOB3S4w==}
     peerDependencies:
@@ -2515,8 +2493,6 @@
       vite:
         optional: true
 
-=======
->>>>>>> d2c7ecf4
   vite@7.0.0:
     resolution: {integrity: sha512-ixXJB1YRgDIw2OszKQS9WxGHKwLdCsbQNkpJN171udl6szi/rIySHL6/Os3s2+oE4P/FLD4dxg4mD7Wust+u5g==}
     engines: {node: ^20.19.0 || >=22.12.0}
@@ -2704,9 +2680,9 @@
       '@cspell/dict-docker': 1.1.14
       '@cspell/dict-dotnet': 5.0.9
       '@cspell/dict-elixir': 4.0.7
-      '@cspell/dict-en-common-misspellings': 2.1.1
+      '@cspell/dict-en-common-misspellings': 2.1.2
       '@cspell/dict-en-gb': 1.1.33
-      '@cspell/dict-en_us': 4.4.12
+      '@cspell/dict-en_us': 4.4.13
       '@cspell/dict-filetypes': 3.0.12
       '@cspell/dict-flutter': 1.1.0
       '@cspell/dict-fonts': 4.0.4
@@ -2730,7 +2706,7 @@
       '@cspell/dict-markdown': 2.0.11(@cspell/dict-css@4.0.17)(@cspell/dict-html-symbol-entities@4.0.3)(@cspell/dict-html@4.0.11)(@cspell/dict-typescript@3.2.2)
       '@cspell/dict-monkeyc': 1.0.10
       '@cspell/dict-node': 5.0.7
-      '@cspell/dict-npm': 5.2.8
+      '@cspell/dict-npm': 5.2.9
       '@cspell/dict-php': 4.0.14
       '@cspell/dict-powershell': 5.0.14
       '@cspell/dict-public-licenses': 2.0.13
@@ -2794,11 +2770,11 @@
 
   '@cspell/dict-elixir@4.0.7': {}
 
-  '@cspell/dict-en-common-misspellings@2.1.1': {}
+  '@cspell/dict-en-common-misspellings@2.1.2': {}
 
   '@cspell/dict-en-gb@1.1.33': {}
 
-  '@cspell/dict-en_us@4.4.12': {}
+  '@cspell/dict-en_us@4.4.13': {}
 
   '@cspell/dict-filetypes@3.0.12': {}
 
@@ -2851,7 +2827,7 @@
 
   '@cspell/dict-node@5.0.7': {}
 
-  '@cspell/dict-npm@5.2.8': {}
+  '@cspell/dict-npm@5.2.9': {}
 
   '@cspell/dict-php@4.0.14': {}
 
@@ -2989,14 +2965,14 @@
   '@esbuild/win32-x64@0.25.5':
     optional: true
 
-  '@eslint-community/eslint-utils@4.7.0(eslint@9.29.0)':
-    dependencies:
-      eslint: 9.29.0
+  '@eslint-community/eslint-utils@4.7.0(eslint@9.30.1)':
+    dependencies:
+      eslint: 9.30.1
       eslint-visitor-keys: 3.4.3
 
   '@eslint-community/regexpp@4.12.1': {}
 
-  '@eslint/config-array@0.20.1':
+  '@eslint/config-array@0.21.0':
     dependencies:
       '@eslint/object-schema': 2.1.6
       debug: 4.4.1
@@ -3004,7 +2980,7 @@
     transitivePeerDependencies:
       - supports-color
 
-  '@eslint/config-helpers@0.2.3': {}
+  '@eslint/config-helpers@0.3.0': {}
 
   '@eslint/core@0.14.0':
     dependencies:
@@ -3028,7 +3004,7 @@
     transitivePeerDependencies:
       - supports-color
 
-  '@eslint/js@9.29.0': {}
+  '@eslint/js@9.30.1': {}
 
   '@eslint/object-schema@2.1.6': {}
 
@@ -3067,22 +3043,19 @@
       wrap-ansi: 8.1.0
       wrap-ansi-cjs: wrap-ansi@7.0.0
 
-  '@jridgewell/gen-mapping@0.3.8':
-    dependencies:
-      '@jridgewell/set-array': 1.2.1
-      '@jridgewell/sourcemap-codec': 1.5.0
-      '@jridgewell/trace-mapping': 0.3.25
+  '@jridgewell/gen-mapping@0.3.12':
+    dependencies:
+      '@jridgewell/sourcemap-codec': 1.5.4
+      '@jridgewell/trace-mapping': 0.3.29
 
   '@jridgewell/resolve-uri@3.1.2': {}
 
-  '@jridgewell/set-array@1.2.1': {}
-
-  '@jridgewell/sourcemap-codec@1.5.0': {}
-
-  '@jridgewell/trace-mapping@0.3.25':
+  '@jridgewell/sourcemap-codec@1.5.4': {}
+
+  '@jridgewell/trace-mapping@0.3.29':
     dependencies:
       '@jridgewell/resolve-uri': 3.1.2
-      '@jridgewell/sourcemap-codec': 1.5.0
+      '@jridgewell/sourcemap-codec': 1.5.4
 
   '@ls-lint/ls-lint@2.3.1': {}
 
@@ -3189,14 +3162,11 @@
 
   '@types/conventional-commits-parser@5.0.1':
     dependencies:
-      '@types/node': 22.15.33
-<<<<<<< HEAD
+      '@types/node': 22.16.0
 
   '@types/debug@4.1.12':
     dependencies:
       '@types/ms': 2.1.0
-=======
->>>>>>> d2c7ecf4
 
   '@types/deep-eql@4.0.2': {}
 
@@ -3206,33 +3176,27 @@
 
   '@types/json5@0.0.29': {}
 
-<<<<<<< HEAD
   '@types/mdast@4.0.4':
     dependencies:
       '@types/unist': 3.0.3
 
   '@types/ms@2.1.0': {}
 
-=======
->>>>>>> d2c7ecf4
-  '@types/node@22.15.33':
+  '@types/node@22.16.0':
     dependencies:
       undici-types: 6.21.0
 
-<<<<<<< HEAD
   '@types/unist@3.0.3': {}
 
-=======
->>>>>>> d2c7ecf4
-  '@typescript-eslint/eslint-plugin@8.35.0(@typescript-eslint/parser@8.35.0(eslint@9.29.0)(typescript@5.8.3))(eslint@9.29.0)(typescript@5.8.3)':
+  '@typescript-eslint/eslint-plugin@8.35.1(@typescript-eslint/parser@8.35.1(eslint@9.30.1)(typescript@5.8.3))(eslint@9.30.1)(typescript@5.8.3)':
     dependencies:
       '@eslint-community/regexpp': 4.12.1
-      '@typescript-eslint/parser': 8.35.0(eslint@9.29.0)(typescript@5.8.3)
-      '@typescript-eslint/scope-manager': 8.35.0
-      '@typescript-eslint/type-utils': 8.35.0(eslint@9.29.0)(typescript@5.8.3)
-      '@typescript-eslint/utils': 8.35.0(eslint@9.29.0)(typescript@5.8.3)
-      '@typescript-eslint/visitor-keys': 8.35.0
-      eslint: 9.29.0
+      '@typescript-eslint/parser': 8.35.1(eslint@9.30.1)(typescript@5.8.3)
+      '@typescript-eslint/scope-manager': 8.35.1
+      '@typescript-eslint/type-utils': 8.35.1(eslint@9.30.1)(typescript@5.8.3)
+      '@typescript-eslint/utils': 8.35.1(eslint@9.30.1)(typescript@5.8.3)
+      '@typescript-eslint/visitor-keys': 8.35.1
+      eslint: 9.30.1
       graphemer: 1.4.0
       ignore: 7.0.5
       natural-compare: 1.4.0
@@ -3241,55 +3205,55 @@
     transitivePeerDependencies:
       - supports-color
 
-  '@typescript-eslint/parser@8.35.0(eslint@9.29.0)(typescript@5.8.3)':
-    dependencies:
-      '@typescript-eslint/scope-manager': 8.35.0
-      '@typescript-eslint/types': 8.35.0
-      '@typescript-eslint/typescript-estree': 8.35.0(typescript@5.8.3)
-      '@typescript-eslint/visitor-keys': 8.35.0
+  '@typescript-eslint/parser@8.35.1(eslint@9.30.1)(typescript@5.8.3)':
+    dependencies:
+      '@typescript-eslint/scope-manager': 8.35.1
+      '@typescript-eslint/types': 8.35.1
+      '@typescript-eslint/typescript-estree': 8.35.1(typescript@5.8.3)
+      '@typescript-eslint/visitor-keys': 8.35.1
       debug: 4.4.1
-      eslint: 9.29.0
+      eslint: 9.30.1
       typescript: 5.8.3
     transitivePeerDependencies:
       - supports-color
 
-  '@typescript-eslint/project-service@8.35.0(typescript@5.8.3)':
-    dependencies:
-      '@typescript-eslint/tsconfig-utils': 8.35.0(typescript@5.8.3)
-      '@typescript-eslint/types': 8.35.0
+  '@typescript-eslint/project-service@8.35.1(typescript@5.8.3)':
+    dependencies:
+      '@typescript-eslint/tsconfig-utils': 8.35.1(typescript@5.8.3)
+      '@typescript-eslint/types': 8.35.1
       debug: 4.4.1
       typescript: 5.8.3
     transitivePeerDependencies:
       - supports-color
 
-  '@typescript-eslint/scope-manager@8.35.0':
-    dependencies:
-      '@typescript-eslint/types': 8.35.0
-      '@typescript-eslint/visitor-keys': 8.35.0
-
-  '@typescript-eslint/tsconfig-utils@8.35.0(typescript@5.8.3)':
+  '@typescript-eslint/scope-manager@8.35.1':
+    dependencies:
+      '@typescript-eslint/types': 8.35.1
+      '@typescript-eslint/visitor-keys': 8.35.1
+
+  '@typescript-eslint/tsconfig-utils@8.35.1(typescript@5.8.3)':
     dependencies:
       typescript: 5.8.3
 
-  '@typescript-eslint/type-utils@8.35.0(eslint@9.29.0)(typescript@5.8.3)':
-    dependencies:
-      '@typescript-eslint/typescript-estree': 8.35.0(typescript@5.8.3)
-      '@typescript-eslint/utils': 8.35.0(eslint@9.29.0)(typescript@5.8.3)
+  '@typescript-eslint/type-utils@8.35.1(eslint@9.30.1)(typescript@5.8.3)':
+    dependencies:
+      '@typescript-eslint/typescript-estree': 8.35.1(typescript@5.8.3)
+      '@typescript-eslint/utils': 8.35.1(eslint@9.30.1)(typescript@5.8.3)
       debug: 4.4.1
-      eslint: 9.29.0
+      eslint: 9.30.1
       ts-api-utils: 2.1.0(typescript@5.8.3)
       typescript: 5.8.3
     transitivePeerDependencies:
       - supports-color
 
-  '@typescript-eslint/types@8.35.0': {}
-
-  '@typescript-eslint/typescript-estree@8.35.0(typescript@5.8.3)':
-    dependencies:
-      '@typescript-eslint/project-service': 8.35.0(typescript@5.8.3)
-      '@typescript-eslint/tsconfig-utils': 8.35.0(typescript@5.8.3)
-      '@typescript-eslint/types': 8.35.0
-      '@typescript-eslint/visitor-keys': 8.35.0
+  '@typescript-eslint/types@8.35.1': {}
+
+  '@typescript-eslint/typescript-estree@8.35.1(typescript@5.8.3)':
+    dependencies:
+      '@typescript-eslint/project-service': 8.35.1(typescript@5.8.3)
+      '@typescript-eslint/tsconfig-utils': 8.35.1(typescript@5.8.3)
+      '@typescript-eslint/types': 8.35.1
+      '@typescript-eslint/visitor-keys': 8.35.1
       debug: 4.4.1
       fast-glob: 3.3.3
       is-glob: 4.0.3
@@ -3300,79 +3264,79 @@
     transitivePeerDependencies:
       - supports-color
 
-  '@typescript-eslint/utils@8.35.0(eslint@9.29.0)(typescript@5.8.3)':
-    dependencies:
-      '@eslint-community/eslint-utils': 4.7.0(eslint@9.29.0)
-      '@typescript-eslint/scope-manager': 8.35.0
-      '@typescript-eslint/types': 8.35.0
-      '@typescript-eslint/typescript-estree': 8.35.0(typescript@5.8.3)
-      eslint: 9.29.0
+  '@typescript-eslint/utils@8.35.1(eslint@9.30.1)(typescript@5.8.3)':
+    dependencies:
+      '@eslint-community/eslint-utils': 4.7.0(eslint@9.30.1)
+      '@typescript-eslint/scope-manager': 8.35.1
+      '@typescript-eslint/types': 8.35.1
+      '@typescript-eslint/typescript-estree': 8.35.1(typescript@5.8.3)
+      eslint: 9.30.1
       typescript: 5.8.3
     transitivePeerDependencies:
       - supports-color
 
-  '@typescript-eslint/visitor-keys@8.35.0':
-    dependencies:
-      '@typescript-eslint/types': 8.35.0
+  '@typescript-eslint/visitor-keys@8.35.1':
+    dependencies:
+      '@typescript-eslint/types': 8.35.1
       eslint-visitor-keys: 4.2.1
 
-  '@unrs/resolver-binding-android-arm-eabi@1.9.2':
-    optional: true
-
-  '@unrs/resolver-binding-android-arm64@1.9.2':
-    optional: true
-
-  '@unrs/resolver-binding-darwin-arm64@1.9.2':
-    optional: true
-
-  '@unrs/resolver-binding-darwin-x64@1.9.2':
-    optional: true
-
-  '@unrs/resolver-binding-freebsd-x64@1.9.2':
-    optional: true
-
-  '@unrs/resolver-binding-linux-arm-gnueabihf@1.9.2':
-    optional: true
-
-  '@unrs/resolver-binding-linux-arm-musleabihf@1.9.2':
-    optional: true
-
-  '@unrs/resolver-binding-linux-arm64-gnu@1.9.2':
-    optional: true
-
-  '@unrs/resolver-binding-linux-arm64-musl@1.9.2':
-    optional: true
-
-  '@unrs/resolver-binding-linux-ppc64-gnu@1.9.2':
-    optional: true
-
-  '@unrs/resolver-binding-linux-riscv64-gnu@1.9.2':
-    optional: true
-
-  '@unrs/resolver-binding-linux-riscv64-musl@1.9.2':
-    optional: true
-
-  '@unrs/resolver-binding-linux-s390x-gnu@1.9.2':
-    optional: true
-
-  '@unrs/resolver-binding-linux-x64-gnu@1.9.2':
-    optional: true
-
-  '@unrs/resolver-binding-linux-x64-musl@1.9.2':
-    optional: true
-
-  '@unrs/resolver-binding-wasm32-wasi@1.9.2':
+  '@unrs/resolver-binding-android-arm-eabi@1.10.1':
+    optional: true
+
+  '@unrs/resolver-binding-android-arm64@1.10.1':
+    optional: true
+
+  '@unrs/resolver-binding-darwin-arm64@1.10.1':
+    optional: true
+
+  '@unrs/resolver-binding-darwin-x64@1.10.1':
+    optional: true
+
+  '@unrs/resolver-binding-freebsd-x64@1.10.1':
+    optional: true
+
+  '@unrs/resolver-binding-linux-arm-gnueabihf@1.10.1':
+    optional: true
+
+  '@unrs/resolver-binding-linux-arm-musleabihf@1.10.1':
+    optional: true
+
+  '@unrs/resolver-binding-linux-arm64-gnu@1.10.1':
+    optional: true
+
+  '@unrs/resolver-binding-linux-arm64-musl@1.10.1':
+    optional: true
+
+  '@unrs/resolver-binding-linux-ppc64-gnu@1.10.1':
+    optional: true
+
+  '@unrs/resolver-binding-linux-riscv64-gnu@1.10.1':
+    optional: true
+
+  '@unrs/resolver-binding-linux-riscv64-musl@1.10.1':
+    optional: true
+
+  '@unrs/resolver-binding-linux-s390x-gnu@1.10.1':
+    optional: true
+
+  '@unrs/resolver-binding-linux-x64-gnu@1.10.1':
+    optional: true
+
+  '@unrs/resolver-binding-linux-x64-musl@1.10.1':
+    optional: true
+
+  '@unrs/resolver-binding-wasm32-wasi@1.10.1':
     dependencies:
       '@napi-rs/wasm-runtime': 0.2.11
     optional: true
 
-  '@unrs/resolver-binding-win32-arm64-msvc@1.9.2':
-    optional: true
-
-  '@unrs/resolver-binding-win32-ia32-msvc@1.9.2':
-    optional: true
-
-  '@unrs/resolver-binding-win32-x64-msvc@1.9.2':
+  '@unrs/resolver-binding-win32-arm64-msvc@1.10.1':
+    optional: true
+
+  '@unrs/resolver-binding-win32-ia32-msvc@1.10.1':
+    optional: true
+
+  '@unrs/resolver-binding-win32-x64-msvc@1.10.1':
     optional: true
 
   '@vitest/expect@3.2.4':
@@ -3383,13 +3347,13 @@
       chai: 5.2.0
       tinyrainbow: 2.0.0
 
-  '@vitest/mocker@3.2.4(vite@7.0.0(@types/node@22.15.33)(tsx@4.20.3)(yaml@2.8.0))':
+  '@vitest/mocker@3.2.4(vite@7.0.0(@types/node@22.16.0)(tsx@4.20.3)(yaml@2.8.0))':
     dependencies:
       '@vitest/spy': 3.2.4
       estree-walker: 3.0.3
       magic-string: 0.30.17
     optionalDependencies:
-      vite: 7.0.0(@types/node@22.15.33)(tsx@4.20.3)(yaml@2.8.0)
+      vite: 7.0.0(@types/node@22.16.0)(tsx@4.20.3)(yaml@2.8.0)
 
   '@vitest/pretty-format@3.2.4':
     dependencies:
@@ -3897,12 +3861,12 @@
 
   escape-string-regexp@4.0.0: {}
 
-  eslint-import-context@0.1.9(unrs-resolver@1.9.2):
+  eslint-import-context@0.1.9(unrs-resolver@1.10.1):
     dependencies:
       get-tsconfig: 4.10.1
       stable-hash-x: 0.2.0
     optionalDependencies:
-      unrs-resolver: 1.9.2
+      unrs-resolver: 1.10.1
 
   eslint-import-resolver-node@0.3.9:
     dependencies:
@@ -3912,33 +3876,33 @@
     transitivePeerDependencies:
       - supports-color
 
-  eslint-import-resolver-typescript@4.4.4(eslint-plugin-import@2.32.0)(eslint@9.29.0):
+  eslint-import-resolver-typescript@4.4.4(eslint-plugin-import@2.32.0)(eslint@9.30.1):
     dependencies:
       debug: 4.4.1
-      eslint: 9.29.0
-      eslint-import-context: 0.1.9(unrs-resolver@1.9.2)
+      eslint: 9.30.1
+      eslint-import-context: 0.1.9(unrs-resolver@1.10.1)
       get-tsconfig: 4.10.1
       is-bun-module: 2.0.0
       stable-hash-x: 0.2.0
       tinyglobby: 0.2.14
-      unrs-resolver: 1.9.2
+      unrs-resolver: 1.10.1
     optionalDependencies:
-      eslint-plugin-import: 2.32.0(@typescript-eslint/parser@8.35.0(eslint@9.29.0)(typescript@5.8.3))(eslint-import-resolver-typescript@4.4.4)(eslint@9.29.0)
+      eslint-plugin-import: 2.32.0(@typescript-eslint/parser@8.35.1(eslint@9.30.1)(typescript@5.8.3))(eslint-import-resolver-typescript@4.4.4)(eslint@9.30.1)
     transitivePeerDependencies:
       - supports-color
 
-  eslint-module-utils@2.12.1(@typescript-eslint/parser@8.35.0(eslint@9.29.0)(typescript@5.8.3))(eslint-import-resolver-node@0.3.9)(eslint-import-resolver-typescript@4.4.4)(eslint@9.29.0):
+  eslint-module-utils@2.12.1(@typescript-eslint/parser@8.35.1(eslint@9.30.1)(typescript@5.8.3))(eslint-import-resolver-node@0.3.9)(eslint-import-resolver-typescript@4.4.4)(eslint@9.30.1):
     dependencies:
       debug: 3.2.7
     optionalDependencies:
-      '@typescript-eslint/parser': 8.35.0(eslint@9.29.0)(typescript@5.8.3)
-      eslint: 9.29.0
+      '@typescript-eslint/parser': 8.35.1(eslint@9.30.1)(typescript@5.8.3)
+      eslint: 9.30.1
       eslint-import-resolver-node: 0.3.9
-      eslint-import-resolver-typescript: 4.4.4(eslint-plugin-import@2.32.0)(eslint@9.29.0)
+      eslint-import-resolver-typescript: 4.4.4(eslint-plugin-import@2.32.0)(eslint@9.30.1)
     transitivePeerDependencies:
       - supports-color
 
-  eslint-plugin-import@2.32.0(@typescript-eslint/parser@8.35.0(eslint@9.29.0)(typescript@5.8.3))(eslint-import-resolver-typescript@4.4.4)(eslint@9.29.0):
+  eslint-plugin-import@2.32.0(@typescript-eslint/parser@8.35.1(eslint@9.30.1)(typescript@5.8.3))(eslint-import-resolver-typescript@4.4.4)(eslint@9.30.1):
     dependencies:
       '@rtsao/scc': 1.1.0
       array-includes: 3.1.9
@@ -3947,9 +3911,9 @@
       array.prototype.flatmap: 1.3.3
       debug: 3.2.7
       doctrine: 2.1.0
-      eslint: 9.29.0
+      eslint: 9.30.1
       eslint-import-resolver-node: 0.3.9
-      eslint-module-utils: 2.12.1(@typescript-eslint/parser@8.35.0(eslint@9.29.0)(typescript@5.8.3))(eslint-import-resolver-node@0.3.9)(eslint-import-resolver-typescript@4.4.4)(eslint@9.29.0)
+      eslint-module-utils: 2.12.1(@typescript-eslint/parser@8.35.1(eslint@9.30.1)(typescript@5.8.3))(eslint-import-resolver-node@0.3.9)(eslint-import-resolver-typescript@4.4.4)(eslint@9.30.1)
       hasown: 2.0.2
       is-core-module: 2.16.1
       is-glob: 4.0.3
@@ -3961,7 +3925,7 @@
       string.prototype.trimend: 1.0.9
       tsconfig-paths: 3.15.0
     optionalDependencies:
-      '@typescript-eslint/parser': 8.35.0(eslint@9.29.0)(typescript@5.8.3)
+      '@typescript-eslint/parser': 8.35.1(eslint@9.30.1)(typescript@5.8.3)
     transitivePeerDependencies:
       - eslint-import-resolver-typescript
       - eslint-import-resolver-webpack
@@ -3976,15 +3940,15 @@
 
   eslint-visitor-keys@4.2.1: {}
 
-  eslint@9.29.0:
-    dependencies:
-      '@eslint-community/eslint-utils': 4.7.0(eslint@9.29.0)
+  eslint@9.30.1:
+    dependencies:
+      '@eslint-community/eslint-utils': 4.7.0(eslint@9.30.1)
       '@eslint-community/regexpp': 4.12.1
-      '@eslint/config-array': 0.20.1
-      '@eslint/config-helpers': 0.2.3
+      '@eslint/config-array': 0.21.0
+      '@eslint/config-helpers': 0.3.0
       '@eslint/core': 0.14.0
       '@eslint/eslintrc': 3.3.1
-      '@eslint/js': 9.29.0
+      '@eslint/js': 9.30.1
       '@eslint/plugin-kit': 0.3.3
       '@humanfs/node': 0.16.6
       '@humanwhocodes/module-importer': 1.0.1
@@ -4428,7 +4392,7 @@
 
   magic-string@0.30.17:
     dependencies:
-      '@jridgewell/sourcemap-codec': 1.5.0
+      '@jridgewell/sourcemap-codec': 1.5.4
 
   math-intrinsics@1.1.0: {}
 
@@ -4643,7 +4607,7 @@
 
   nanoid@3.3.11: {}
 
-  napi-postinstall@0.2.4: {}
+  napi-postinstall@0.3.0: {}
 
   natural-compare@1.4.0: {}
 
@@ -5021,7 +4985,7 @@
 
   sucrase@3.35.0:
     dependencies:
-      '@jridgewell/gen-mapping': 0.3.8
+      '@jridgewell/gen-mapping': 0.3.12
       commander: 4.1.1
       glob: 10.4.5
       lines-and-columns: 1.2.4
@@ -5181,7 +5145,6 @@
     dependencies:
       '@fastify/busboy': 2.1.1
 
-<<<<<<< HEAD
   unified@11.0.5:
     dependencies:
       '@types/unist': 3.0.3
@@ -5211,37 +5174,34 @@
       unist-util-is: 6.0.0
       unist-util-visit-parents: 6.0.1
 
-=======
->>>>>>> d2c7ecf4
-  unrs-resolver@1.9.2:
-    dependencies:
-      napi-postinstall: 0.2.4
+  unrs-resolver@1.10.1:
+    dependencies:
+      napi-postinstall: 0.3.0
     optionalDependencies:
-      '@unrs/resolver-binding-android-arm-eabi': 1.9.2
-      '@unrs/resolver-binding-android-arm64': 1.9.2
-      '@unrs/resolver-binding-darwin-arm64': 1.9.2
-      '@unrs/resolver-binding-darwin-x64': 1.9.2
-      '@unrs/resolver-binding-freebsd-x64': 1.9.2
-      '@unrs/resolver-binding-linux-arm-gnueabihf': 1.9.2
-      '@unrs/resolver-binding-linux-arm-musleabihf': 1.9.2
-      '@unrs/resolver-binding-linux-arm64-gnu': 1.9.2
-      '@unrs/resolver-binding-linux-arm64-musl': 1.9.2
-      '@unrs/resolver-binding-linux-ppc64-gnu': 1.9.2
-      '@unrs/resolver-binding-linux-riscv64-gnu': 1.9.2
-      '@unrs/resolver-binding-linux-riscv64-musl': 1.9.2
-      '@unrs/resolver-binding-linux-s390x-gnu': 1.9.2
-      '@unrs/resolver-binding-linux-x64-gnu': 1.9.2
-      '@unrs/resolver-binding-linux-x64-musl': 1.9.2
-      '@unrs/resolver-binding-wasm32-wasi': 1.9.2
-      '@unrs/resolver-binding-win32-arm64-msvc': 1.9.2
-      '@unrs/resolver-binding-win32-ia32-msvc': 1.9.2
-      '@unrs/resolver-binding-win32-x64-msvc': 1.9.2
+      '@unrs/resolver-binding-android-arm-eabi': 1.10.1
+      '@unrs/resolver-binding-android-arm64': 1.10.1
+      '@unrs/resolver-binding-darwin-arm64': 1.10.1
+      '@unrs/resolver-binding-darwin-x64': 1.10.1
+      '@unrs/resolver-binding-freebsd-x64': 1.10.1
+      '@unrs/resolver-binding-linux-arm-gnueabihf': 1.10.1
+      '@unrs/resolver-binding-linux-arm-musleabihf': 1.10.1
+      '@unrs/resolver-binding-linux-arm64-gnu': 1.10.1
+      '@unrs/resolver-binding-linux-arm64-musl': 1.10.1
+      '@unrs/resolver-binding-linux-ppc64-gnu': 1.10.1
+      '@unrs/resolver-binding-linux-riscv64-gnu': 1.10.1
+      '@unrs/resolver-binding-linux-riscv64-musl': 1.10.1
+      '@unrs/resolver-binding-linux-s390x-gnu': 1.10.1
+      '@unrs/resolver-binding-linux-x64-gnu': 1.10.1
+      '@unrs/resolver-binding-linux-x64-musl': 1.10.1
+      '@unrs/resolver-binding-wasm32-wasi': 1.10.1
+      '@unrs/resolver-binding-win32-arm64-msvc': 1.10.1
+      '@unrs/resolver-binding-win32-ia32-msvc': 1.10.1
+      '@unrs/resolver-binding-win32-x64-msvc': 1.10.1
 
   uri-js@4.4.1:
     dependencies:
       punycode: 2.3.1
 
-<<<<<<< HEAD
   vfile-message@4.0.2:
     dependencies:
       '@types/unist': 3.0.3
@@ -5252,15 +5212,13 @@
       '@types/unist': 3.0.3
       vfile-message: 4.0.2
 
-=======
->>>>>>> d2c7ecf4
-  vite-node@3.2.4(@types/node@22.15.33)(tsx@4.20.3)(yaml@2.8.0):
+  vite-node@3.2.4(@types/node@22.16.0)(tsx@4.20.3)(yaml@2.8.0):
     dependencies:
       cac: 6.7.14
       debug: 4.4.1
       es-module-lexer: 1.7.0
       pathe: 2.0.3
-      vite: 7.0.0(@types/node@22.15.33)(tsx@4.20.3)(yaml@2.8.0)
+      vite: 7.0.0(@types/node@22.16.0)(tsx@4.20.3)(yaml@2.8.0)
     transitivePeerDependencies:
       - '@types/node'
       - jiti
@@ -5275,21 +5233,18 @@
       - tsx
       - yaml
 
-<<<<<<< HEAD
-  vite-tsconfig-paths@5.1.4(typescript@5.8.3)(vite@7.0.0(@types/node@22.15.33)(tsx@4.20.3)(yaml@2.8.0)):
+  vite-tsconfig-paths@5.1.4(typescript@5.8.3)(vite@7.0.0(@types/node@22.16.0)(tsx@4.20.3)(yaml@2.8.0)):
     dependencies:
       debug: 4.4.1
       globrex: 0.1.2
       tsconfck: 3.1.6(typescript@5.8.3)
     optionalDependencies:
-      vite: 7.0.0(@types/node@22.15.33)(tsx@4.20.3)(yaml@2.8.0)
+      vite: 7.0.0(@types/node@22.16.0)(tsx@4.20.3)(yaml@2.8.0)
     transitivePeerDependencies:
       - supports-color
       - typescript
 
-=======
->>>>>>> d2c7ecf4
-  vite@7.0.0(@types/node@22.15.33)(tsx@4.20.3)(yaml@2.8.0):
+  vite@7.0.0(@types/node@22.16.0)(tsx@4.20.3)(yaml@2.8.0):
     dependencies:
       esbuild: 0.25.5
       fdir: 6.4.6(picomatch@4.0.2)
@@ -5298,20 +5253,16 @@
       rollup: 4.44.1
       tinyglobby: 0.2.14
     optionalDependencies:
-      '@types/node': 22.15.33
+      '@types/node': 22.16.0
       fsevents: 2.3.3
       tsx: 4.20.3
       yaml: 2.8.0
 
-<<<<<<< HEAD
-  vitest@3.2.4(@types/debug@4.1.12)(@types/node@22.15.33)(tsx@4.20.3)(yaml@2.8.0):
-=======
-  vitest@3.2.4(@types/node@22.15.33)(tsx@4.20.3)(yaml@2.8.0):
->>>>>>> d2c7ecf4
+  vitest@3.2.4(@types/debug@4.1.12)(@types/node@22.16.0)(tsx@4.20.3)(yaml@2.8.0):
     dependencies:
       '@types/chai': 5.2.2
       '@vitest/expect': 3.2.4
-      '@vitest/mocker': 3.2.4(vite@7.0.0(@types/node@22.15.33)(tsx@4.20.3)(yaml@2.8.0))
+      '@vitest/mocker': 3.2.4(vite@7.0.0(@types/node@22.16.0)(tsx@4.20.3)(yaml@2.8.0))
       '@vitest/pretty-format': 3.2.4
       '@vitest/runner': 3.2.4
       '@vitest/snapshot': 3.2.4
@@ -5329,15 +5280,12 @@
       tinyglobby: 0.2.14
       tinypool: 1.1.1
       tinyrainbow: 2.0.0
-      vite: 7.0.0(@types/node@22.15.33)(tsx@4.20.3)(yaml@2.8.0)
-      vite-node: 3.2.4(@types/node@22.15.33)(tsx@4.20.3)(yaml@2.8.0)
+      vite: 7.0.0(@types/node@22.16.0)(tsx@4.20.3)(yaml@2.8.0)
+      vite-node: 3.2.4(@types/node@22.16.0)(tsx@4.20.3)(yaml@2.8.0)
       why-is-node-running: 2.3.0
     optionalDependencies:
-<<<<<<< HEAD
       '@types/debug': 4.1.12
-=======
->>>>>>> d2c7ecf4
-      '@types/node': 22.15.33
+      '@types/node': 22.16.0
     transitivePeerDependencies:
       - jiti
       - less
